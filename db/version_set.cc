//  Copyright (c) 2013, Facebook, Inc.  All rights reserved.
//  This source code is licensed under the BSD-style license found in the
//  LICENSE file in the root directory of this source tree. An additional grant
//  of patent rights can be found in the PATENTS file in the same directory.
//
// Copyright (c) 2011 The LevelDB Authors. All rights reserved.
// Use of this source code is governed by a BSD-style license that can be
// found in the LICENSE file. See the AUTHORS file for names of contributors.

#include "db/version_set.h"

#include <algorithm>
#include <map>
#include <climits>
#include <stdio.h>
#include "db/filename.h"
#include "db/log_reader.h"
#include "db/log_writer.h"
#include "db/memtable.h"
#include "db/merge_context.h"
#include "db/table_cache.h"
#include "db/compaction.h"
#include "rocksdb/env.h"
#include "rocksdb/merge_operator.h"
#include "rocksdb/table.h"
#include "table/merger.h"
#include "table/two_level_iterator.h"
#include "util/coding.h"
#include "util/logging.h"
#include "util/stop_watch.h"

namespace rocksdb {

static uint64_t TotalFileSize(const std::vector<FileMetaData*>& files) {
  uint64_t sum = 0;
  for (size_t i = 0; i < files.size() && files[i]; i++) {
    sum += files[i]->file_size;
  }
  return sum;
}

Version::~Version() {
  assert(refs_ == 0);

  // Remove from linked list
  prev_->next_ = next_;
  next_->prev_ = prev_;

  // Drop references to files
  for (int level = 0; level < num_levels_; level++) {
    for (size_t i = 0; i < files_[level].size(); i++) {
      FileMetaData* f = files_[level][i];
      assert(f->refs > 0);
      f->refs--;
      if (f->refs <= 0) {
        vset_->obsolete_files_.push_back(f);
      }
    }
  }
  delete[] files_;
}

int FindFile(const InternalKeyComparator& icmp,
             const std::vector<FileMetaData*>& files,
             const Slice& key) {
  uint32_t left = 0;
  uint32_t right = files.size();
  while (left < right) {
    uint32_t mid = (left + right) / 2;
    const FileMetaData* f = files[mid];
    if (icmp.InternalKeyComparator::Compare(f->largest.Encode(), key) < 0) {
      // Key at "mid.largest" is < "target".  Therefore all
      // files at or before "mid" are uninteresting.
      left = mid + 1;
    } else {
      // Key at "mid.largest" is >= "target".  Therefore all files
      // after "mid" are uninteresting.
      right = mid;
    }
  }
  return right;
}

static bool AfterFile(const Comparator* ucmp,
                      const Slice* user_key, const FileMetaData* f) {
  // nullptr user_key occurs before all keys and is therefore never after *f
  return (user_key != nullptr &&
          ucmp->Compare(*user_key, f->largest.user_key()) > 0);
}

static bool BeforeFile(const Comparator* ucmp,
                       const Slice* user_key, const FileMetaData* f) {
  // nullptr user_key occurs after all keys and is therefore never before *f
  return (user_key != nullptr &&
          ucmp->Compare(*user_key, f->smallest.user_key()) < 0);
}

bool SomeFileOverlapsRange(
    const InternalKeyComparator& icmp,
    bool disjoint_sorted_files,
    const std::vector<FileMetaData*>& files,
    const Slice* smallest_user_key,
    const Slice* largest_user_key) {
  const Comparator* ucmp = icmp.user_comparator();
  if (!disjoint_sorted_files) {
    // Need to check against all files
    for (size_t i = 0; i < files.size(); i++) {
      const FileMetaData* f = files[i];
      if (AfterFile(ucmp, smallest_user_key, f) ||
          BeforeFile(ucmp, largest_user_key, f)) {
        // No overlap
      } else {
        return true;  // Overlap
      }
    }
    return false;
  }

  // Binary search over file list
  uint32_t index = 0;
  if (smallest_user_key != nullptr) {
    // Find the earliest possible internal key for smallest_user_key
    InternalKey small(*smallest_user_key, kMaxSequenceNumber,kValueTypeForSeek);
    index = FindFile(icmp, files, small.Encode());
  }

  if (index >= files.size()) {
    // beginning of range is after all files, so no overlap.
    return false;
  }

  return !BeforeFile(ucmp, largest_user_key, files[index]);
}

// An internal iterator.  For a given version/level pair, yields
// information about the files in the level.  For a given entry, key()
// is the largest key that occurs in the file, and value() is an
// 16-byte value containing the file number and file size, both
// encoded using EncodeFixed64.
class Version::LevelFileNumIterator : public Iterator {
 public:
  LevelFileNumIterator(const InternalKeyComparator& icmp,
                       const std::vector<FileMetaData*>* flist)
      : icmp_(icmp),
        flist_(flist),
        index_(flist->size()) {        // Marks as invalid
  }
  virtual bool Valid() const {
    return index_ < flist_->size();
  }
  virtual void Seek(const Slice& target) {
    index_ = FindFile(icmp_, *flist_, target);
  }
  virtual void SeekToFirst() { index_ = 0; }
  virtual void SeekToLast() {
    index_ = flist_->empty() ? 0 : flist_->size() - 1;
  }
  virtual void Next() {
    assert(Valid());
    index_++;
  }
  virtual void Prev() {
    assert(Valid());
    if (index_ == 0) {
      index_ = flist_->size();  // Marks as invalid
    } else {
      index_--;
    }
  }
  Slice key() const {
    assert(Valid());
    return (*flist_)[index_]->largest.Encode();
  }
  Slice value() const {
    assert(Valid());
    EncodeFixed64(value_buf_, (*flist_)[index_]->number);
    EncodeFixed64(value_buf_+8, (*flist_)[index_]->file_size);
    return Slice(value_buf_, sizeof(value_buf_));
  }
  virtual Status status() const { return Status::OK(); }
 private:
  const InternalKeyComparator icmp_;
  const std::vector<FileMetaData*>* const flist_;
  uint32_t index_;

  // Backing store for value().  Holds the file number and size.
  mutable char value_buf_[16];
};

static Iterator* GetFileIterator(void* arg,
                                 const ReadOptions& options,
                                 const EnvOptions& soptions,
                                 const Slice& file_value,
                                 bool for_compaction) {
  TableCache* cache = reinterpret_cast<TableCache*>(arg);
  if (file_value.size() != 16) {
    return NewErrorIterator(
        Status::Corruption("FileReader invoked with unexpected value"));
  } else {
    ReadOptions options_copy;
    if (options.prefix) {
      // suppress prefix filtering since we have already checked the
      // filters once at this point
      options_copy = options;
      options_copy.prefix = nullptr;
    }
    return cache->NewIterator(options.prefix ? options_copy : options,
                              soptions,
                              DecodeFixed64(file_value.data()),
                              DecodeFixed64(file_value.data() + 8),
                              nullptr /* don't need reference to table*/,
                              for_compaction);
  }
}

bool Version::PrefixMayMatch(const ReadOptions& options,
                             const EnvOptions& soptions,
                             const Slice& internal_prefix,
                             Iterator* level_iter) const {
  bool may_match = true;
  level_iter->Seek(internal_prefix);
  if (!level_iter->Valid()) {
    // we're past end of level
    may_match = false;
  } else if (ExtractUserKey(level_iter->key()).starts_with(
                                             ExtractUserKey(internal_prefix))) {
    // TODO(tylerharter): do we need this case?  Or are we guaranteed
    // key() will always be the biggest value for this SST?
    may_match = true;
  } else {
    may_match = vset_->table_cache_->PrefixMayMatch(
                           options,
                           DecodeFixed64(level_iter->value().data()),
                           DecodeFixed64(level_iter->value().data() + 8),
                           internal_prefix, nullptr);
  }
  return may_match;
}

Iterator* Version::NewConcatenatingIterator(const ReadOptions& options,
                                            const EnvOptions& soptions,
                                            int level) const {
  Iterator* level_iter = new LevelFileNumIterator(vset_->icmp_, &files_[level]);
  if (options.prefix) {
    InternalKey internal_prefix(*options.prefix, 0, kTypeValue);
    if (!PrefixMayMatch(options, soptions,
                        internal_prefix.Encode(), level_iter)) {
      delete level_iter;
      // nothing in this level can match the prefix
      return NewEmptyIterator();
    }
  }
  return NewTwoLevelIterator(level_iter, &GetFileIterator,
                             vset_->table_cache_, options, soptions);
}

void Version::AddIterators(const ReadOptions& options,
                           const EnvOptions& soptions,
                           std::vector<Iterator*>* iters) {
  // Merge all level zero files together since they may overlap
  for (const FileMetaData* file : files_[0]) {
    iters->push_back(
        vset_->table_cache_->NewIterator(
            options, soptions, file->number, file->file_size));
  }

  // For levels > 0, we can use a concatenating iterator that sequentially
  // walks through the non-overlapping files in the level, opening them
  // lazily.
  for (int level = 1; level < num_levels_; level++) {
    if (!files_[level].empty()) {
      iters->push_back(NewConcatenatingIterator(options, soptions, level));
    }
  }
}

// Callback from TableCache::Get()
namespace {
enum SaverState {
  kNotFound,
  kFound,
  kDeleted,
  kCorrupt,
  kMerge // saver contains the current merge result (the operands)
};
struct Saver {
  SaverState state;
  const Comparator* ucmp;
  Slice user_key;
  bool* value_found; // Is value set correctly? Used by KeyMayExist
  std::string* value;
  const MergeOperator* merge_operator;
  // the merge operations encountered;
  MergeContext* merge_context;
  Logger* logger;
  bool didIO;    // did we do any disk io?
  Statistics* statistics;
};
}

// Called from TableCache::Get and Table::Get when file/block in which
// key may  exist are not there in TableCache/BlockCache respectively. In this
// case we  can't guarantee that key does not exist and are not permitted to do
// IO to be  certain.Set the status=kFound and value_found=false to let the
// caller know that key may exist but is not there in memory
static void MarkKeyMayExist(void* arg) {
  Saver* s = reinterpret_cast<Saver*>(arg);
  s->state = kFound;
  if (s->value_found != nullptr) {
    *(s->value_found) = false;
  }
}

static bool SaveValue(void* arg, const Slice& ikey, const Slice& v, bool didIO){
  Saver* s = reinterpret_cast<Saver*>(arg);
  MergeContext* merge_contex = s->merge_context;
  std::string merge_result;  // temporary area for merge results later

  assert(s != nullptr && merge_contex != nullptr);

  ParsedInternalKey parsed_key;
  // TODO: didIO and Merge?
  s->didIO = didIO;
  if (!ParseInternalKey(ikey, &parsed_key)) {
    // TODO: what about corrupt during Merge?
    s->state = kCorrupt;
  } else {
    if (s->ucmp->Compare(parsed_key.user_key, s->user_key) == 0) {
      // Key matches. Process it
      switch (parsed_key.type) {
        case kTypeValue:
          if (kNotFound == s->state) {
            s->state = kFound;
            s->value->assign(v.data(), v.size());
          } else if (kMerge == s->state) {
            assert(s->merge_operator != nullptr);
            s->state = kFound;
            if (!s->merge_operator->FullMerge(s->user_key, &v,
                                              merge_contex->GetOperands(),
                                              s->value, s->logger)) {
              RecordTick(s->statistics, NUMBER_MERGE_FAILURES);
              s->state = kCorrupt;
            }
          } else {
            assert(false);
          }
          return false;

        case kTypeDeletion:
          if (kNotFound == s->state) {
            s->state = kDeleted;
          } else if (kMerge == s->state) {
            s->state = kFound;
          if (!s->merge_operator->FullMerge(s->user_key, nullptr,
                                            merge_contex->GetOperands(),
                                            s->value, s->logger)) {
              RecordTick(s->statistics, NUMBER_MERGE_FAILURES);
              s->state = kCorrupt;
            }
          } else {
            assert(false);
          }
          return false;

        case kTypeMerge:
          assert(s->state == kNotFound || s->state == kMerge);
          s->state = kMerge;
          merge_contex->PushOperand(v);
          while (merge_contex->GetNumOperands() >= 2) {
            // Attempt to merge operands together via user associateive merge
            if (s->merge_operator->PartialMerge(s->user_key,
                                                merge_contex->GetOperand(0),
                                                merge_contex->GetOperand(1),
                                                &merge_result,
                                                s->logger)) {
              merge_contex->PushPartialMergeResult(merge_result);
            } else {
              // Associative merge returns false ==> stack the operands
              break;
            }
          }
          return true;

        case kTypeColumnFamilyDeletion:
        case kTypeColumnFamilyValue:
        case kTypeColumnFamilyMerge:
        case kTypeLogData:
          assert(false);
          break;
      }
    }
  }

  // s->state could be Corrupt, merge or notfound

  return false;
}

static bool NewestFirst(FileMetaData* a, FileMetaData* b) {
  return a->number > b->number;
}
static bool NewestFirstBySeqNo(FileMetaData* a, FileMetaData* b) {
  if (a->smallest_seqno > b->smallest_seqno) {
    assert(a->largest_seqno > b->largest_seqno);
    return true;
  }
  assert(a->largest_seqno <= b->largest_seqno);
  return false;
}

Version::Version(VersionSet* vset, uint64_t version_number)
    : vset_(vset),
      next_(this),
      prev_(this),
      refs_(0),
      num_levels_(vset->num_levels_),
      files_(new std::vector<FileMetaData*>[num_levels_]),
      files_by_size_(num_levels_),
      next_file_to_compact_by_size_(num_levels_),
      file_to_compact_(nullptr),
      file_to_compact_level_(-1),
      compaction_score_(num_levels_),
      compaction_level_(num_levels_),
      version_number_(version_number) {}

void Version::Get(const ReadOptions& options,
                  const LookupKey& k,
                  std::string* value,
                  Status* status,
                  MergeContext* merge_context,
                  GetStats* stats,
                  const Options& db_options,
                  bool* value_found) {
  Slice ikey = k.internal_key();
  Slice user_key = k.user_key();
  const Comparator* ucmp = vset_->icmp_.user_comparator();

  auto merge_operator = db_options.merge_operator.get();
  auto logger = db_options.info_log;

  assert(status->ok() || status->IsMergeInProgress());
  Saver saver;
  saver.state = status->ok()? kNotFound : kMerge;
  saver.ucmp = ucmp;
  saver.user_key = user_key;
  saver.value_found = value_found;
  saver.value = value;
  saver.merge_operator = merge_operator;
  saver.merge_context = merge_context;
  saver.logger = logger.get();
  saver.didIO = false;
  saver.statistics = db_options.statistics.get();

  stats->seek_file = nullptr;
  stats->seek_file_level = -1;
  FileMetaData* last_file_read = nullptr;
  int last_file_read_level = -1;

  // We can search level-by-level since entries never hop across
  // levels.  Therefore we are guaranteed that if we find data
  // in an smaller level, later levels are irrelevant (unless we
  // are MergeInProgress).
  for (int level = 0; level < num_levels_; level++) {
    size_t num_files = files_[level].size();
    if (num_files == 0) continue;

    // Get the list of files to search in this level
    FileMetaData* const* files = &files_[level][0];

    // Some files may overlap each other. We find
    // all files that overlap user_key and process them in order from
    // newest to oldest. In the context of merge-operator,
    // this can occur at any level. Otherwise, it only occurs
    // at Level-0 (since Put/Deletes are always compacted into a single entry).
    uint32_t start_index;
    if (level == 0) {
      // On Level-0, we read through all files to check for overlap.
      start_index = 0;
    } else {
      // On Level-n (n>=1), files are sorted.
      // Binary search to find earliest index whose largest key >= ikey.
      // We will also stop when the file no longer overlaps ikey
      start_index = FindFile(vset_->icmp_, files_[level], ikey);
    }

    // Traverse each relevant file to find the desired key
#ifndef NDEBUG
    FileMetaData* prev_file = nullptr;
#endif
    for (uint32_t i = start_index; i < num_files; ++i) {
      FileMetaData* f = files[i];
      if (ucmp->Compare(user_key, f->smallest.user_key()) < 0 ||
          ucmp->Compare(user_key, f->largest.user_key()) > 0) {
        // Only process overlapping files.
        if (level > 0) {
          // If on Level-n (n>=1) then the files are sorted.
          // So we can stop looking when we are past the ikey.
          break;
        }
        // TODO: do we want to check file ranges for level0 files at all?
        // For new SST format where Get() is fast, we might want to consider
        // to avoid those two comparisons, if it can filter out too few files.
        continue;
      }
#ifndef NDEBUG
      // Sanity check to make sure that the files are correctly sorted
      if (prev_file) {
        if (level != 0) {
          int comp_sign = vset_->icmp_.Compare(prev_file->largest, f->smallest);
          assert(comp_sign < 0);
        } else {
          // level == 0, the current file cannot be newer than the previous one.
          if (vset_->options_->compaction_style == kCompactionStyleUniversal) {
            assert(!NewestFirstBySeqNo(f, prev_file));
          } else {
            assert(!NewestFirst(f, prev_file));
          }
        }
      }
      prev_file = f;
#endif
      bool tableIO = false;
      *status = vset_->table_cache_->Get(options, f->number, f->file_size,
                                         ikey, &saver, SaveValue, &tableIO,
                                         MarkKeyMayExist);
      // TODO: examine the behavior for corrupted key
      if (!status->ok()) {
        return;
      }

      if (last_file_read != nullptr && stats->seek_file == nullptr) {
        // We have had more than one seek for this read.  Charge the 1st file.
        stats->seek_file = last_file_read;
        stats->seek_file_level = last_file_read_level;
      }

      // If we did any IO as part of the read, then we remember it because
      // it is a possible candidate for seek-based compaction. saver.didIO
      // is true if the block had to be read in from storage and was not
      // pre-exisiting in the block cache. Also, if this file was not pre-
      // existing in the table cache and had to be freshly opened that needed
      // the index blocks to be read-in, then tableIO is true. One thing
      // to note is that the index blocks are not part of the block cache.
      if (saver.didIO || tableIO) {
        last_file_read = f;
        last_file_read_level = level;
      }

      switch (saver.state) {
        case kNotFound:
          break;      // Keep searching in other files
        case kFound:
          return;
        case kDeleted:
          *status = Status::NotFound();  // Use empty error message for speed
          return;
        case kCorrupt:
          *status = Status::Corruption("corrupted key for ", user_key);
          return;
        case kMerge:
          break;
      }
    }
  }


  if (kMerge == saver.state) {
    // merge_operands are in saver and we hit the beginning of the key history
    // do a final merge of nullptr and operands;
    if (merge_operator->FullMerge(user_key, nullptr,
                                  saver.merge_context->GetOperands(),
                                  value, logger.get())) {
      *status = Status::OK();
    } else {
      RecordTick(db_options.statistics.get(), NUMBER_MERGE_FAILURES);
      *status = Status::Corruption("could not perform end-of-key merge for ",
                                   user_key);
    }
  } else {
    *status = Status::NotFound(); // Use an empty error message for speed
  }
}

bool Version::UpdateStats(const GetStats& stats) {
  FileMetaData* f = stats.seek_file;
  if (f != nullptr) {
    f->allowed_seeks--;
    if (f->allowed_seeks <= 0 && file_to_compact_ == nullptr) {
      file_to_compact_ = f;
      file_to_compact_level_ = stats.seek_file_level;
      return true;
    }
  }
  return false;
}

void Version::Finalize(std::vector<uint64_t>& size_being_compacted) {
  // Pre-sort level0 for Get()
  if (vset_->options_->compaction_style == kCompactionStyleUniversal) {
    std::sort(files_[0].begin(), files_[0].end(), NewestFirstBySeqNo);
  } else {
    std::sort(files_[0].begin(), files_[0].end(), NewestFirst);
  }

  double max_score = 0;
  int max_score_level = 0;

  int num_levels_to_check =
      (vset_->options_->compaction_style != kCompactionStyleUniversal)
          ? NumberLevels() - 1
          : 1;

  for (int level = 0; level < num_levels_to_check; level++) {
    double score;
    if (level == 0) {
      // We treat level-0 specially by bounding the number of files
      // instead of number of bytes for two reasons:
      //
      // (1) With larger write-buffer sizes, it is nice not to do too
      // many level-0 compactions.
      //
      // (2) The files in level-0 are merged on every read and
      // therefore we wish to avoid too many files when the individual
      // file size is small (perhaps because of a small write-buffer
      // setting, or very high compression ratios, or lots of
      // overwrites/deletions).
      int numfiles = 0;
      for (unsigned int i = 0; i < files_[level].size(); i++) {
        if (!files_[level][i]->being_compacted) {
          numfiles++;
        }
      }

      // If we are slowing down writes, then we better compact that first
      if (numfiles >= vset_->options_->level0_stop_writes_trigger) {
        score = 1000000;
        // Log(options_->info_log, "XXX score l0 = 1000000000 max");
      } else if (numfiles >= vset_->options_->level0_slowdown_writes_trigger) {
        score = 10000;
        // Log(options_->info_log, "XXX score l0 = 1000000 medium");
      } else {
        score = static_cast<double>(numfiles) /
                vset_->options_->level0_file_num_compaction_trigger;
        if (score >= 1) {
          // Log(options_->info_log, "XXX score l0 = %d least", (int)score);
        }
      }
    } else {
      // Compute the ratio of current size to size limit.
      const uint64_t level_bytes =
          TotalFileSize(files_[level]) - size_being_compacted[level];
      score = static_cast<double>(level_bytes) / vset_->MaxBytesForLevel(level);
      if (score > 1) {
        // Log(options_->info_log, "XXX score l%d = %d ", level, (int)score);
      }
      if (max_score < score) {
        max_score = score;
        max_score_level = level;
      }
    }
    compaction_level_[level] = level;
    compaction_score_[level] = score;
  }

  // update the max compaction score in levels 1 to n-1
  max_compaction_score_ = max_score;
  max_compaction_score_level_ = max_score_level;

  // sort all the levels based on their score. Higher scores get listed
  // first. Use bubble sort because the number of entries are small.
  for (int i = 0; i < NumberLevels() - 2; i++) {
    for (int j = i + 1; j < NumberLevels() - 1; j++) {
      if (compaction_score_[i] < compaction_score_[j]) {
        double score = compaction_score_[i];
        int level = compaction_level_[i];
        compaction_score_[i] = compaction_score_[j];
        compaction_level_[i] = compaction_level_[j];
        compaction_score_[j] = score;
        compaction_level_[j] = level;
      }
    }
  }
}

namespace {

// Compator that is used to sort files based on their size
// In normal mode: descending size
bool CompareSizeDescending(const Version::Fsize& first,
                           const Version::Fsize& second) {
  return (first.file->file_size > second.file->file_size);
}
// A static compator used to sort files based on their seqno
// In universal style : descending seqno
bool CompareSeqnoDescending(const Version::Fsize& first,
                            const Version::Fsize& second) {
  if (first.file->smallest_seqno > second.file->smallest_seqno) {
    assert(first.file->largest_seqno > second.file->largest_seqno);
    return true;
  }
  assert(first.file->largest_seqno <= second.file->largest_seqno);
  return false;
}

}  // anonymous namespace

void Version::UpdateFilesBySize() {
  // No need to sort the highest level because it is never compacted.
  int max_level =
      (vset_->options_->compaction_style == kCompactionStyleUniversal)
          ? NumberLevels()
          : NumberLevels() - 1;

  for (int level = 0; level < max_level; level++) {
    const std::vector<FileMetaData*>& files = files_[level];
    std::vector<int>& files_by_size = files_by_size_[level];
    assert(files_by_size.size() == 0);

    // populate a temp vector for sorting based on size
    std::vector<Fsize> temp(files.size());
    for (unsigned int i = 0; i < files.size(); i++) {
      temp[i].index = i;
      temp[i].file = files[i];
    }

    // sort the top number_of_files_to_sort_ based on file size
    if (vset_->options_->compaction_style == kCompactionStyleUniversal) {
      int num = temp.size();
      std::partial_sort(temp.begin(), temp.begin() + num, temp.end(),
                        CompareSeqnoDescending);
    } else {
      int num = Version::number_of_files_to_sort_;
      if (num > (int)temp.size()) {
        num = temp.size();
      }
      std::partial_sort(temp.begin(), temp.begin() + num, temp.end(),
                        CompareSizeDescending);
    }
    assert(temp.size() == files.size());

    // initialize files_by_size_
    for (unsigned int i = 0; i < temp.size(); i++) {
      files_by_size.push_back(temp[i].index);
    }
    next_file_to_compact_by_size_[level] = 0;
    assert(files_[level].size() == files_by_size_[level].size());
  }
}

void Version::Ref() {
  ++refs_;
}

void Version::Unref() {
  assert(refs_ >= 1);
  --refs_;
  if (refs_ == 0) {
    delete this;
  }
}

bool Version::NeedsCompaction() const {
  if (file_to_compact_ != nullptr) {
    return true;
  }
  // In universal compaction case, this check doesn't really
  // check the compaction condition, but checks num of files threshold
  // only. We are not going to miss any compaction opportunity
  // but it's likely that more compactions are scheduled but
  // ending up with nothing to do. We can improve it later.
  // TODO(sdong): improve this function to be accurate for universal
  //              compactions.
  int num_levels_to_check =
    (vset_->options_->compaction_style != kCompactionStyleUniversal) ?
    NumberLevels() - 1 : 1;
  for (int i = 0; i < num_levels_to_check; i++) {
    if (compaction_score_[i] >= 1) {
      return true;
    }
  }
  return false;
}

bool Version::OverlapInLevel(int level,
                             const Slice* smallest_user_key,
                             const Slice* largest_user_key) {
  return SomeFileOverlapsRange(vset_->icmp_, (level > 0), files_[level],
                               smallest_user_key, largest_user_key);
}

int Version::PickLevelForMemTableOutput(
    const Slice& smallest_user_key,
    const Slice& largest_user_key) {
  int level = 0;
  if (!OverlapInLevel(0, &smallest_user_key, &largest_user_key)) {
    // Push to next level if there is no overlap in next level,
    // and the #bytes overlapping in the level after that are limited.
    InternalKey start(smallest_user_key, kMaxSequenceNumber, kValueTypeForSeek);
    InternalKey limit(largest_user_key, 0, static_cast<ValueType>(0));
    std::vector<FileMetaData*> overlaps;
    int max_mem_compact_level = vset_->options_->max_mem_compaction_level;
    while (max_mem_compact_level > 0 && level < max_mem_compact_level) {
      if (OverlapInLevel(level + 1, &smallest_user_key, &largest_user_key)) {
        break;
      }
      if (level + 2 >= num_levels_) {
        level++;
        break;
      }
      GetOverlappingInputs(level + 2, &start, &limit, &overlaps);
      const uint64_t sum = TotalFileSize(overlaps);
      if (sum > vset_->compaction_picker_->MaxGrandParentOverlapBytes(level)) {
        break;
      }
      level++;
    }
  }

  return level;
}

// Store in "*inputs" all files in "level" that overlap [begin,end]
// If hint_index is specified, then it points to a file in the
// overlapping range.
// The file_index returns a pointer to any file in an overlapping range.
void Version::GetOverlappingInputs(int level,
                                   const InternalKey* begin,
                                   const InternalKey* end,
                                   std::vector<FileMetaData*>* inputs,
                                   int hint_index,
                                   int* file_index) {
  inputs->clear();
  Slice user_begin, user_end;
  if (begin != nullptr) {
    user_begin = begin->user_key();
  }
  if (end != nullptr) {
    user_end = end->user_key();
  }
  if (file_index) {
    *file_index = -1;
  }
  const Comparator* user_cmp = vset_->icmp_.user_comparator();
  if (begin != nullptr && end != nullptr && level > 0) {
    GetOverlappingInputsBinarySearch(level, user_begin, user_end, inputs,
      hint_index, file_index);
    return;
  }
  for (size_t i = 0; i < files_[level].size(); ) {
    FileMetaData* f = files_[level][i++];
    const Slice file_start = f->smallest.user_key();
    const Slice file_limit = f->largest.user_key();
    if (begin != nullptr && user_cmp->Compare(file_limit, user_begin) < 0) {
      // "f" is completely before specified range; skip it
    } else if (end != nullptr && user_cmp->Compare(file_start, user_end) > 0) {
      // "f" is completely after specified range; skip it
    } else {
      inputs->push_back(f);
      if (level == 0) {
        // Level-0 files may overlap each other.  So check if the newly
        // added file has expanded the range.  If so, restart search.
        if (begin != nullptr && user_cmp->Compare(file_start, user_begin) < 0) {
          user_begin = file_start;
          inputs->clear();
          i = 0;
        } else if (end != nullptr
            && user_cmp->Compare(file_limit, user_end) > 0) {
          user_end = file_limit;
          inputs->clear();
          i = 0;
        }
      } else if (file_index) {
        *file_index = i-1;
      }
    }
  }
}

// Store in "*inputs" all files in "level" that overlap [begin,end]
// Employ binary search to find at least one file that overlaps the
// specified range. From that file, iterate backwards and
// forwards to find all overlapping files.
void Version::GetOverlappingInputsBinarySearch(
    int level,
    const Slice& user_begin,
    const Slice& user_end,
    std::vector<FileMetaData*>* inputs,
    int hint_index,
    int* file_index) {
  assert(level > 0);
  int min = 0;
  int mid = 0;
  int max = files_[level].size() -1;
  bool foundOverlap = false;
  const Comparator* user_cmp = vset_->icmp_.user_comparator();

  // if the caller already knows the index of a file that has overlap,
  // then we can skip the binary search.
  if (hint_index != -1) {
    mid = hint_index;
    foundOverlap = true;
  }

  while (!foundOverlap && min <= max) {
    mid = (min + max)/2;
    FileMetaData* f = files_[level][mid];
    const Slice file_start = f->smallest.user_key();
    const Slice file_limit = f->largest.user_key();
    if (user_cmp->Compare(file_limit, user_begin) < 0) {
      min = mid + 1;
    } else if (user_cmp->Compare(user_end, file_start) < 0) {
      max = mid - 1;
    } else {
      foundOverlap = true;
      break;
    }
  }

  // If there were no overlapping files, return immediately.
  if (!foundOverlap) {
    return;
  }
  // returns the index where an overlap is found
  if (file_index) {
    *file_index = mid;
  }
  ExtendOverlappingInputs(level, user_begin, user_end, inputs, mid);
}

// Store in "*inputs" all files in "level" that overlap [begin,end]
// The midIndex specifies the index of at least one file that
// overlaps the specified range. From that file, iterate backward
// and forward to find all overlapping files.
void Version::ExtendOverlappingInputs(
    int level,
    const Slice& user_begin,
    const Slice& user_end,
    std::vector<FileMetaData*>* inputs,
    unsigned int midIndex) {

  const Comparator* user_cmp = vset_->icmp_.user_comparator();
#ifndef NDEBUG
  {
    // assert that the file at midIndex overlaps with the range
    assert(midIndex < files_[level].size());
    FileMetaData* f = files_[level][midIndex];
    const Slice fstart = f->smallest.user_key();
    const Slice flimit = f->largest.user_key();
    if (user_cmp->Compare(fstart, user_begin) >= 0) {
      assert(user_cmp->Compare(fstart, user_end) <= 0);
    } else {
      assert(user_cmp->Compare(flimit, user_begin) >= 0);
    }
  }
#endif
  int startIndex = midIndex + 1;
  int endIndex = midIndex;
  int count __attribute__((unused)) = 0;

  // check backwards from 'mid' to lower indices
  for (int i = midIndex; i >= 0 ; i--) {
    FileMetaData* f = files_[level][i];
    const Slice file_limit = f->largest.user_key();
    if (user_cmp->Compare(file_limit, user_begin) >= 0) {
      startIndex = i;
      assert((count++, true));
    } else {
      break;
    }
  }
  // check forward from 'mid+1' to higher indices
  for (unsigned int i = midIndex+1; i < files_[level].size(); i++) {
    FileMetaData* f = files_[level][i];
    const Slice file_start = f->smallest.user_key();
    if (user_cmp->Compare(file_start, user_end) <= 0) {
      assert((count++, true));
      endIndex = i;
    } else {
      break;
    }
  }
  assert(count == endIndex - startIndex + 1);

  // insert overlapping files into vector
  for (int i = startIndex; i <= endIndex; i++) {
    FileMetaData* f = files_[level][i];
    inputs->push_back(f);
  }
}

// Returns true iff the first or last file in inputs contains
// an overlapping user key to the file "just outside" of it (i.e.
// just after the last file, or just before the first file)
// REQUIRES: "*inputs" is a sorted list of non-overlapping files
bool Version::HasOverlappingUserKey(
    const std::vector<FileMetaData*>* inputs,
    int level) {

  // If inputs empty, there is no overlap.
  // If level == 0, it is assumed that all needed files were already included.
  if (inputs->empty() || level == 0){
    return false;
  }

  const Comparator* user_cmp = vset_->icmp_.user_comparator();
  const std::vector<FileMetaData*>& files = files_[level];
  const size_t kNumFiles = files.size();

  // Check the last file in inputs against the file after it
  size_t last_file = FindFile(vset_->icmp_, files,
                              inputs->back()->largest.Encode());
  assert(0 <= last_file && last_file < kNumFiles);  // File should exist!
  if (last_file < kNumFiles-1) {                    // If not the last file
    const Slice last_key_in_input = files[last_file]->largest.user_key();
    const Slice first_key_after = files[last_file+1]->smallest.user_key();
    if (user_cmp->Compare(last_key_in_input, first_key_after) == 0) {
      // The last user key in input overlaps with the next file's first key
      return true;
    }
  }

  // Check the first file in inputs against the file just before it
  size_t first_file = FindFile(vset_->icmp_, files,
                               inputs->front()->smallest.Encode());
  assert(0 <= first_file && first_file <= last_file);   // File should exist!
  if (first_file > 0) {                                 // If not first file
    const Slice& first_key_in_input = files[first_file]->smallest.user_key();
    const Slice& last_key_before = files[first_file-1]->largest.user_key();
    if (user_cmp->Compare(first_key_in_input, last_key_before) == 0) {
      // The first user key in input overlaps with the previous file's last key
      return true;
    }
  }

  return false;
}

int64_t Version::NumLevelBytes(int level) const {
  assert(level >= 0);
  assert(level < NumberLevels());
  return TotalFileSize(files_[level]);
}

const char* Version::LevelSummary(LevelSummaryStorage* scratch) const {
  int len = snprintf(scratch->buffer, sizeof(scratch->buffer), "files[");
  for (int i = 0; i < NumberLevels(); i++) {
    int sz = sizeof(scratch->buffer) - len;
    int ret = snprintf(scratch->buffer + len, sz, "%d ", int(files_[i].size()));
    if (ret < 0 || ret >= sz) break;
    len += ret;
  }
  snprintf(scratch->buffer + len, sizeof(scratch->buffer) - len, "]");
  return scratch->buffer;
}

const char* Version::LevelFileSummary(FileSummaryStorage* scratch,
                                      int level) const {
  int len = snprintf(scratch->buffer, sizeof(scratch->buffer), "files_size[");
  for (const auto& f : files_[level]) {
    int sz = sizeof(scratch->buffer) - len;
    int ret = snprintf(scratch->buffer + len, sz,
                       "#%lu(seq=%lu,sz=%lu,%lu) ",
                       (unsigned long)f->number,
                       (unsigned long)f->smallest_seqno,
                       (unsigned long)f->file_size,
                       (unsigned long)f->being_compacted);
    if (ret < 0 || ret >= sz)
      break;
    len += ret;
  }
  snprintf(scratch->buffer + len, sizeof(scratch->buffer) - len, "]");
  return scratch->buffer;
}

int64_t Version::MaxNextLevelOverlappingBytes() {
  uint64_t result = 0;
  std::vector<FileMetaData*> overlaps;
  for (int level = 1; level < NumberLevels() - 1; level++) {
    for (const auto& f : files_[level]) {
      GetOverlappingInputs(level + 1, &f->smallest, &f->largest, &overlaps);
      const uint64_t sum = TotalFileSize(overlaps);
      if (sum > result) {
        result = sum;
      }
    }
  }
  return result;
}

void Version::AddLiveFiles(std::set<uint64_t>* live) {
  for (int level = 0; level < NumberLevels(); level++) {
    const std::vector<FileMetaData*>& files = files_[level];
    for (const auto& file : files) {
      live->insert(file->number);
    }
  }
}

std::string Version::DebugString(bool hex) const {
  std::string r;
  for (int level = 0; level < num_levels_; level++) {
    // E.g.,
    //   --- level 1 ---
    //   17:123['a' .. 'd']
    //   20:43['e' .. 'g']
    r.append("--- level ");
    AppendNumberTo(&r, level);
    r.append(" --- version# ");
    AppendNumberTo(&r, version_number_);
    r.append(" ---\n");
    const std::vector<FileMetaData*>& files = files_[level];
    for (size_t i = 0; i < files.size(); i++) {
      r.push_back(' ');
      AppendNumberTo(&r, files[i]->number);
      r.push_back(':');
      AppendNumberTo(&r, files[i]->file_size);
      r.append("[");
      r.append(files[i]->smallest.DebugString(hex));
      r.append(" .. ");
      r.append(files[i]->largest.DebugString(hex));
      r.append("]\n");
    }
  }
  return r;
}

// this is used to batch writes to the manifest file
struct VersionSet::ManifestWriter {
  Status status;
  bool done;
  port::CondVar cv;
  VersionEdit* edit;

  explicit ManifestWriter(port::Mutex* mu, VersionEdit* e) :
             done(false), cv(mu), edit(e) {}
};

// A helper class so we can efficiently apply a whole sequence
// of edits to a particular state without creating intermediate
// Versions that contain full copies of the intermediate state.
class VersionSet::Builder {
 private:
  // Helper to sort by v->files_[file_number].smallest
  struct BySmallestKey {
    const InternalKeyComparator* internal_comparator;

    bool operator()(FileMetaData* f1, FileMetaData* f2) const {
      int r = internal_comparator->Compare(f1->smallest, f2->smallest);
      if (r != 0) {
        return (r < 0);
      } else {
        // Break ties by file number
        return (f1->number < f2->number);
      }
    }
  };

  typedef std::set<FileMetaData*, BySmallestKey> FileSet;
  struct LevelState {
    std::set<uint64_t> deleted_files;
    FileSet* added_files;
  };

  VersionSet* vset_;
  Version* base_;
  LevelState* levels_;

 public:
  // Initialize a builder with the files from *base and other info from *vset
  Builder(VersionSet* vset, Version* base) : vset_(vset), base_(base) {
    base_->Ref();
    levels_ = new LevelState[base->NumberLevels()];
    BySmallestKey cmp;
    cmp.internal_comparator = &vset_->icmp_;
    for (int level = 0; level < base->NumberLevels(); level++) {
      levels_[level].added_files = new FileSet(cmp);
    }
  }

  ~Builder() {
    for (int level = 0; level < base_->NumberLevels(); level++) {
      const FileSet* added = levels_[level].added_files;
      std::vector<FileMetaData*> to_unref;
      to_unref.reserve(added->size());
      for (FileSet::const_iterator it = added->begin();
          it != added->end(); ++it) {
        to_unref.push_back(*it);
      }
      delete added;
      for (uint32_t i = 0; i < to_unref.size(); i++) {
        FileMetaData* f = to_unref[i];
        f->refs--;
        if (f->refs <= 0) {
          delete f;
        }
      }
    }
    delete[] levels_;
    base_->Unref();
  }

  void CheckConsistency(Version* v) {
#ifndef NDEBUG
    for (int level = 0; level < v->NumberLevels(); level++) {
      // Make sure there is no overlap in levels > 0
      if (level > 0) {
        for (uint32_t i = 1; i < v->files_[level].size(); i++) {
          const InternalKey& prev_end = v->files_[level][i-1]->largest;
          const InternalKey& this_begin = v->files_[level][i]->smallest;
          if (vset_->icmp_.Compare(prev_end, this_begin) >= 0) {
            fprintf(stderr, "overlapping ranges in same level %s vs. %s\n",
                    prev_end.DebugString().c_str(),
                    this_begin.DebugString().c_str());
            abort();
          }
        }
      }
    }
#endif
  }

  void CheckConsistencyForDeletes(VersionEdit* edit, unsigned int number,
                                  int level) {
#ifndef NDEBUG
      // a file to be deleted better exist in the previous version
      bool found = false;
      for (int l = 0; !found && l < base_->NumberLevels(); l++) {
        const std::vector<FileMetaData*>& base_files = base_->files_[l];
        for (unsigned int i = 0; i < base_files.size(); i++) {
          FileMetaData* f = base_files[i];
          if (f->number == number) {
            found =  true;
            break;
          }
        }
      }
      // if the file did not exist in the previous version, then it
      // is possibly moved from lower level to higher level in current
      // version
      for (int l = level+1; !found && l < base_->NumberLevels(); l++) {
        const FileSet* added = levels_[l].added_files;
        for (FileSet::const_iterator added_iter = added->begin();
             added_iter != added->end(); ++added_iter) {
          FileMetaData* f = *added_iter;
          if (f->number == number) {
            found = true;
            break;
          }
        }
      }

      // maybe this file was added in a previous edit that was Applied
      if (!found) {
        const FileSet* added = levels_[level].added_files;
        for (FileSet::const_iterator added_iter = added->begin();
             added_iter != added->end(); ++added_iter) {
          FileMetaData* f = *added_iter;
          if (f->number == number) {
            found = true;
            break;
          }
        }
      }
      assert(found);
#endif
  }

  // Apply all of the edits in *edit to the current state.
  void Apply(VersionEdit* edit) {
    CheckConsistency(base_);

    // Delete files
    const VersionEdit::DeletedFileSet& del = edit->deleted_files_;
    for (VersionEdit::DeletedFileSet::const_iterator iter = del.begin();
         iter != del.end();
         ++iter) {
      const int level = iter->first;
      const uint64_t number = iter->second;
      levels_[level].deleted_files.insert(number);
      CheckConsistencyForDeletes(edit, number, level);
    }

    // Add new files
    for (size_t i = 0; i < edit->new_files_.size(); i++) {
      const int level = edit->new_files_[i].first;
      FileMetaData* f = new FileMetaData(edit->new_files_[i].second);
      f->refs = 1;

      // We arrange to automatically compact this file after
      // a certain number of seeks.  Let's assume:
      //   (1) One seek costs 10ms
      //   (2) Writing or reading 1MB costs 10ms (100MB/s)
      //   (3) A compaction of 1MB does 25MB of IO:
      //         1MB read from this level
      //         10-12MB read from next level (boundaries may be misaligned)
      //         10-12MB written to next level
      // This implies that 25 seeks cost the same as the compaction
      // of 1MB of data.  I.e., one seek costs approximately the
      // same as the compaction of 40KB of data.  We are a little
      // conservative and allow approximately one seek for every 16KB
      // of data before triggering a compaction.
      f->allowed_seeks = (f->file_size / 16384);
      if (f->allowed_seeks < 100) f->allowed_seeks = 100;

      levels_[level].deleted_files.erase(f->number);
      levels_[level].added_files->insert(f);
    }
  }

  // Save the current state in *v.
  void SaveTo(Version* v) {
    CheckConsistency(base_);
    CheckConsistency(v);
    BySmallestKey cmp;
    cmp.internal_comparator = &vset_->icmp_;
    for (int level = 0; level < base_->NumberLevels(); level++) {
      // Merge the set of added files with the set of pre-existing files.
      // Drop any deleted files.  Store the result in *v.
      const std::vector<FileMetaData*>& base_files = base_->files_[level];
      std::vector<FileMetaData*>::const_iterator base_iter = base_files.begin();
      std::vector<FileMetaData*>::const_iterator base_end = base_files.end();
      const FileSet* added = levels_[level].added_files;
      v->files_[level].reserve(base_files.size() + added->size());
      for (FileSet::const_iterator added_iter = added->begin();
           added_iter != added->end();
           ++added_iter) {
        // Add all smaller files listed in base_
        for (std::vector<FileMetaData*>::const_iterator bpos
                 = std::upper_bound(base_iter, base_end, *added_iter, cmp);
             base_iter != bpos;
             ++base_iter) {
          MaybeAddFile(v, level, *base_iter);
        }

        MaybeAddFile(v, level, *added_iter);
      }

      // Add remaining base files
      for (; base_iter != base_end; ++base_iter) {
        MaybeAddFile(v, level, *base_iter);
      }
    }

    CheckConsistency(v);
  }

  void MaybeAddFile(Version* v, int level, FileMetaData* f) {
    if (levels_[level].deleted_files.count(f->number) > 0) {
      // File is deleted: do nothing
    } else {
      std::vector<FileMetaData*>* files = &v->files_[level];
      if (level > 0 && !files->empty()) {
        // Must not overlap
        assert(vset_->icmp_.Compare((*files)[files->size()-1]->largest,
                                    f->smallest) < 0);
      }
      f->refs++;
      files->push_back(f);
    }
  }
};

VersionSet::VersionSet(const std::string& dbname, const Options* options,
                       const EnvOptions& storage_options,
                       TableCache* table_cache,
                       const InternalKeyComparator* cmp)
    : column_family_set_(new ColumnFamilySet()),
      env_(options->env),
      dbname_(dbname),
      options_(options),
      table_cache_(table_cache),
      icmp_(*cmp),
      next_file_number_(2),
      manifest_file_number_(0),  // Filled by Recover()
      last_sequence_(0),
      log_number_(0),
      prev_log_number_(0),
      num_levels_(options_->num_levels),
      need_slowdown_for_num_level0_files_(false),
      current_version_number_(0),
      manifest_file_size_(0),
      storage_options_(storage_options),
      storage_options_compactions_(storage_options_) {
  if (options_->compaction_style == kCompactionStyleUniversal) {
    compaction_picker_.reset(new UniversalCompactionPicker(options_, &icmp_));
  } else {
    compaction_picker_.reset(new LevelCompactionPicker(options_, &icmp_));
  }
}

VersionSet::~VersionSet() {
  for (auto cfd : *column_family_set_) {
    cfd->current->Unref();
  }
  for (auto file : obsolete_files_) {
    delete file;
  }
  obsolete_files_.clear();
}

void VersionSet::AppendVersion(ColumnFamilyData* column_family_data,
                               Version* v) {
  // Make "v" current
  assert(v->refs_ == 0);
  assert(v != column_family_data->current);
  if (column_family_data->current != nullptr) {
    assert(column_family_data->current->refs_ > 0);
    column_family_data->current->Unref();
  }
  column_family_data->current = v;
  need_slowdown_for_num_level0_files_ =
      (options_->level0_slowdown_writes_trigger >= 0 &&
       v->NumLevelFiles(0) >= options_->level0_slowdown_writes_trigger);
  v->Ref();

  // Append to linked list
  v->prev_ = column_family_data->dummy_versions->prev_;
  v->next_ = column_family_data->dummy_versions;
  v->prev_->next_ = v;
  v->next_->prev_ = v;
}

<<<<<<< HEAD
Status VersionSet::LogAndApply(ColumnFamilyData* column_family_data,
                               VersionEdit* edit,
                               port::Mutex* mu,
=======
Status VersionSet::LogAndApply(VersionEdit* edit, port::Mutex* mu,
                               Directory* db_directory,
>>>>>>> 832158e7
                               bool new_descriptor_log) {
  mu->AssertHeld();

  // queue our request
  ManifestWriter w(mu, edit);
  manifest_writers_.push_back(&w);
  while (!w.done && &w != manifest_writers_.front()) {
    w.cv.Wait();
  }
  if (w.done) {
    return w.status;
  }

  std::vector<VersionEdit*> batch_edits;
  Version* v = new Version(this, current_version_number_++);
  Builder builder(this, column_family_data->current);

  // process all requests in the queue
  ManifestWriter* last_writer = &w;
  assert(!manifest_writers_.empty());
  assert(manifest_writers_.front() == &w);
  std::deque<ManifestWriter*>::iterator iter = manifest_writers_.begin();
  for (; iter != manifest_writers_.end(); ++iter) {
    last_writer = *iter;
    LogAndApplyHelper(&builder, v, last_writer->edit, mu);
    batch_edits.push_back(last_writer->edit);
  }
  builder.SaveTo(v);

  // Initialize new descriptor log file if necessary by creating
  // a temporary file that contains a snapshot of the current version.
  std::string new_manifest_file;
  uint64_t new_manifest_file_size = 0;
  Status s;
  // we will need this if we are creating new manifest
  uint64_t old_manifest_file_number = manifest_file_number_;

  //  No need to perform this check if a new Manifest is being created anyways.
  if (!descriptor_log_ ||
      manifest_file_size_ > options_->max_manifest_file_size) {
    new_descriptor_log = true;
    manifest_file_number_ = NewFileNumber(); // Change manifest file no.
  }

  if (new_descriptor_log) {
    new_manifest_file = DescriptorFileName(dbname_, manifest_file_number_);
    edit->SetNextFile(next_file_number_);
  }

  // Unlock during expensive MANIFEST log write. New writes cannot get here
  // because &w is ensuring that all new writes get queued.
  {
    // calculate the amount of data being compacted at every level
    std::vector<uint64_t> size_being_compacted(v->NumberLevels() - 1);
    compaction_picker_->SizeBeingCompacted(size_being_compacted);

    mu->Unlock();

    // This is fine because everything inside of this block is serialized --
    // only one thread can be here at the same time
    if (!new_manifest_file.empty()) {
      unique_ptr<WritableFile> descriptor_file;
      s = env_->NewWritableFile(new_manifest_file, &descriptor_file,
                                storage_options_);
      if (s.ok()) {
        descriptor_log_.reset(new log::Writer(std::move(descriptor_file)));
        s = WriteSnapshot(descriptor_log_.get());
      }
    }

    // The calls to Finalize and UpdateFilesBySize are cpu-heavy
    // and is best called outside the mutex.
    v->Finalize(size_being_compacted);
    v->UpdateFilesBySize();

    // Write new record to MANIFEST log
    if (s.ok()) {
      std::string record;
      for (unsigned int i = 0; i < batch_edits.size(); i++) {
        batch_edits[i]->EncodeTo(&record);
        s = descriptor_log_->AddRecord(record);
        if (!s.ok()) {
          break;
        }
      }
      if (s.ok()) {
        if (options_->use_fsync) {
          StopWatch sw(env_, options_->statistics.get(),
                       MANIFEST_FILE_SYNC_MICROS);
          s = descriptor_log_->file()->Fsync();
        } else {
          StopWatch sw(env_, options_->statistics.get(),
                       MANIFEST_FILE_SYNC_MICROS);
          s = descriptor_log_->file()->Sync();
        }
      }
      if (!s.ok()) {
        Log(options_->info_log, "MANIFEST write: %s\n", s.ToString().c_str());
        if (ManifestContains(record)) {
          Log(options_->info_log,
              "MANIFEST contains log record despite error; advancing to new "
              "version to prevent mismatch between in-memory and logged state"
              " If paranoid is set, then the db is now in readonly mode.");
          s = Status::OK();
        }
      }
    }

    // If we just created a new descriptor file, install it by writing a
    // new CURRENT file that points to it.
    if (s.ok() && !new_manifest_file.empty()) {
      s = SetCurrentFile(env_, dbname_, manifest_file_number_);
      if (s.ok() && old_manifest_file_number < manifest_file_number_) {
        // delete old manifest file
        Log(options_->info_log,
            "Deleting manifest %lu current manifest %lu\n",
            (unsigned long)old_manifest_file_number,
            (unsigned long)manifest_file_number_);
        // we don't care about an error here, PurgeObsoleteFiles will take care
        // of it later
        env_->DeleteFile(DescriptorFileName(dbname_, old_manifest_file_number));
      }
      if (!options_->disableDataSync && db_directory != nullptr) {
        db_directory->Fsync();
      }
    }

    // find offset in manifest file where this version is stored.
    new_manifest_file_size = descriptor_log_->file()->GetFileSize();

    LogFlush(options_->info_log);
    mu->Lock();
  }

  // Install the new version
  if (s.ok()) {
    manifest_file_size_ = new_manifest_file_size;
    AppendVersion(column_family_data, v);
    log_number_ = edit->log_number_;
    prev_log_number_ = edit->prev_log_number_;

  } else {
    Log(options_->info_log, "Error in committing version %lu",
        (unsigned long)v->GetVersionNumber());
    delete v;
    if (!new_manifest_file.empty()) {
      descriptor_log_.reset();
      env_->DeleteFile(new_manifest_file);
    }
  }

  // wake up all the waiting writers
  while (true) {
    ManifestWriter* ready = manifest_writers_.front();
    manifest_writers_.pop_front();
    if (ready != &w) {
      ready->status = s;
      ready->done = true;
      ready->cv.Signal();
    }
    if (ready == last_writer) break;
  }
  // Notify new head of write queue
  if (!manifest_writers_.empty()) {
    manifest_writers_.front()->cv.Signal();
  }
  return s;
}

void VersionSet::LogAndApplyHelper(Builder* builder, Version* v,
                                   VersionEdit* edit, port::Mutex* mu) {
  mu->AssertHeld();

  if (edit->has_log_number_) {
    assert(edit->log_number_ >= log_number_);
    assert(edit->log_number_ < next_file_number_);
  } else {
    edit->SetLogNumber(log_number_);
  }

  if (!edit->has_prev_log_number_) {
    edit->SetPrevLogNumber(prev_log_number_);
  }

  edit->SetNextFile(next_file_number_);
  edit->SetLastSequence(last_sequence_);

  builder->Apply(edit);
}

Status VersionSet::Recover(
    const std::vector<ColumnFamilyDescriptor>& column_families) {
  std::unordered_map<std::string, ColumnFamilyOptions> cf_name_to_options;
  for (auto cf : column_families) {
    cf_name_to_options.insert({cf.name, cf.options});
  }
  // keeps track of column families in manifest that were not found in
  // column families parameters. if those column families are not dropped
  // by subsequent manifest records, Recover() will return failure status
  std::set<int> column_families_not_found;

  // Read "CURRENT" file, which contains a pointer to the current manifest file
  std::string current;
  Status s = ReadFileToString(env_, CurrentFileName(dbname_), &current);
  if (!s.ok()) {
    return s;
  }
  if (current.empty() || current[current.size()-1] != '\n') {
    return Status::Corruption("CURRENT file does not end with newline");
  }
  current.resize(current.size() - 1);

  Log(options_->info_log, "Recovering from manifest file:%s\n",
      current.c_str());

  std::string dscname = dbname_ + "/" + current;
  unique_ptr<SequentialFile> file;
  s = env_->NewSequentialFile(dscname, &file, storage_options_);
  if (!s.ok()) {
    return s;
  }
  uint64_t manifest_file_size;
  s = env_->GetFileSize(dscname, &manifest_file_size);
  if (!s.ok()) {
    return s;
  }

  bool have_log_number = false;
  bool have_prev_log_number = false;
  bool have_next_file = false;
  bool have_last_sequence = false;
  uint64_t next_file = 0;
  uint64_t last_sequence = 0;
  uint64_t log_number = 0;
  uint64_t prev_log_number = 0;
  std::unordered_map<uint32_t, Builder*> builders;

  // add default column family
  VersionEdit default_cf_edit;
  default_cf_edit.AddColumnFamily(default_column_family_name);
  default_cf_edit.SetColumnFamily(0);
  auto default_cf_iter = cf_name_to_options.find(default_column_family_name);
  if (default_cf_iter == cf_name_to_options.end()) {
    column_families_not_found.insert(0);
  } else {
    ColumnFamilyData* default_cfd =
        CreateColumnFamily(default_cf_iter->second, &default_cf_edit);
    builders.insert({0, new Builder(this, default_cfd->current)});
  }

  {
    VersionSet::LogReporter reporter;
    reporter.status = &s;
    log::Reader reader(std::move(file), &reporter, true/*checksum*/,
                       0/*initial_offset*/);
    Slice record;
    std::string scratch;
    while (reader.ReadRecord(&record, &scratch) && s.ok()) {
      VersionEdit edit;
      s = edit.DecodeFrom(record);
      if (!s.ok()) {
        break;
      }
      if (edit.has_comparator_ &&
          edit.comparator_ != icmp_.user_comparator()->Name()) {
        s = Status::InvalidArgument(
            icmp_.user_comparator()->Name(),
            "does not match existing comparator " + edit.comparator_);
        break;
      }

      bool cf_in_not_found =
          column_families_not_found.find(edit.column_family_) !=
          column_families_not_found.end();
      bool cf_in_builders =
          builders.find(edit.column_family_) != builders.end();

      // they can't both be true
      assert(!(cf_in_not_found && cf_in_builders));

      if (edit.is_column_family_add_) {
        if (cf_in_builders || cf_in_not_found) {
          s = Status::Corruption(
              "Manifest adding the same column family twice");
          break;
        }
        auto cf_options = cf_name_to_options.find(edit.column_family_name_);
        if (cf_options == cf_name_to_options.end()) {
          column_families_not_found.insert(edit.column_family_);
        } else {
          ColumnFamilyData* new_cfd =
              CreateColumnFamily(cf_options->second, &edit);
          builders.insert(
              {edit.column_family_, new Builder(this, new_cfd->current)});
        }
      } else if (edit.is_column_family_drop_) {
        if (cf_in_builders) {
          auto builder = builders.find(edit.column_family_);
          assert(builder != builders.end());
          delete builder->second;
          builders.erase(builder);
          DropColumnFamily(&edit);
        } else if (cf_in_not_found) {
          column_families_not_found.erase(edit.column_family_);
        } else {
          s = Status::Corruption(
              "Manifest - dropping non-existing column family");
          break;
        }
      } else if (!cf_in_not_found) {
        if (!cf_in_builders) {
          s = Status::Corruption(
              "Manifest record referencing unknown column family");
          break;
        }

        auto cfd = column_family_set_->GetColumnFamily(edit.column_family_);
        // this should never happen since cf_in_builders is true
        assert(cfd != nullptr);
        if (edit.max_level_ >= cfd->current->NumberLevels()) {
          s = Status::InvalidArgument(
              "db has more levels than options.num_levels");
          break;
        }

        // if it is not column family add or column family drop,
        // then it's a file add/delete, which should be forwarded
        // to builder
        auto builder = builders.find(edit.column_family_);
        assert(builder != builders.end());
        builder->second->Apply(&edit);
      }

      if (edit.has_log_number_) {
        log_number = edit.log_number_;
        have_log_number = true;
      }

      if (edit.has_prev_log_number_) {
        prev_log_number = edit.prev_log_number_;
        have_prev_log_number = true;
      }

      if (edit.has_next_file_number_) {
        next_file = edit.next_file_number_;
        have_next_file = true;
      }

      if (edit.has_last_sequence_) {
        last_sequence = edit.last_sequence_;
        have_last_sequence = true;
      }
    }
  }
  file.reset();

  if (s.ok()) {
    if (!have_next_file) {
      s = Status::Corruption("no meta-nextfile entry in descriptor");
    } else if (!have_log_number) {
      s = Status::Corruption("no meta-lognumber entry in descriptor");
    } else if (!have_last_sequence) {
      s = Status::Corruption("no last-sequence-number entry in descriptor");
    }

    if (!have_prev_log_number) {
      prev_log_number = 0;
    }

    MarkFileNumberUsed(prev_log_number);
    MarkFileNumberUsed(log_number);
  }

  // there were some column families in the MANIFEST that weren't specified
  // in the argument
  if (column_families_not_found.size() > 0) {
    s = Status::InvalidArgument(
        "Found unexpected column families. You have to specify all column "
        "families when opening the DB");
  }

  if (s.ok()) {
    for (auto cfd : *column_family_set_) {
      Version* v = new Version(this, current_version_number_++);
      builders[cfd->id]->SaveTo(v);

      // Install recovered version
      std::vector<uint64_t> size_being_compacted(v->NumberLevels() - 1);
      compaction_picker_->SizeBeingCompacted(size_being_compacted);
      v->Finalize(size_being_compacted);
      AppendVersion(cfd, v);
    }

    manifest_file_size_ = manifest_file_size;
    manifest_file_number_ = next_file;
    next_file_number_ = next_file + 1;
    last_sequence_ = last_sequence;
    log_number_ = log_number;
    prev_log_number_ = prev_log_number;

    Log(options_->info_log, "Recovered from manifest file:%s succeeded,"
        "manifest_file_number is %lu, next_file_number is %lu, "
        "last_sequence is %lu, log_number is %lu,"
        "prev_log_number is %lu\n",
        current.c_str(),
        (unsigned long)manifest_file_number_,
        (unsigned long)next_file_number_,
        (unsigned long)last_sequence_,
        (unsigned long)log_number_,
        (unsigned long)prev_log_number_);
  }

  for (auto builder : builders) {
    delete builder.second;
  }

  return s;
}

Status VersionSet::ListColumnFamilies(std::vector<std::string>* column_families,
                                      const std::string& dbname, Env* env) {

  // these are just for performance reasons, not correcntes,
  // so we're fine using the defaults
  EnvOptions soptions;
  // Read "CURRENT" file, which contains a pointer to the current manifest file
  std::string current;
  Status s = ReadFileToString(env, CurrentFileName(dbname), &current);
  if (!s.ok()) {
    return s;
  }
  if (current.empty() || current[current.size()-1] != '\n') {
    return Status::Corruption("CURRENT file does not end with newline");
  }
  current.resize(current.size() - 1);

  std::string dscname = dbname + "/" + current;
  unique_ptr<SequentialFile> file;
  s = env->NewSequentialFile(dscname, &file, soptions);
  if (!s.ok()) {
    return s;
  }

  std::map<uint32_t, std::string> column_family_names;
  // default column family is always implicitly there
  column_family_names.insert({0, default_column_family_name});
  VersionSet::LogReporter reporter;
  reporter.status = &s;
  log::Reader reader(std::move(file), &reporter, true /*checksum*/,
                     0 /*initial_offset*/);
  Slice record;
  std::string scratch;
  while (reader.ReadRecord(&record, &scratch) && s.ok()) {
      VersionEdit edit;
      s = edit.DecodeFrom(record);
      if (!s.ok()) {
        break;
      }
      if (edit.is_column_family_add_) {
        column_family_names.insert(
            {edit.column_family_, edit.column_family_name_});
      } else if (edit.is_column_family_drop_) {
        column_family_names.erase(edit.column_family_);
      }
  }

  column_families->clear();
  if (s.ok()) {
    for (const auto& iter : column_family_names) {
      column_families->push_back(iter.second);
    }
  }

  return s;
}

Status VersionSet::ReduceNumberOfLevels(const std::string& dbname,
                                        const Options* options,
                                        const EnvOptions& storage_options,
                                        int new_levels) {
  if (new_levels <= 1) {
    return Status::InvalidArgument(
        "Number of levels needs to be bigger than 1");
  }

  const InternalKeyComparator cmp(options->comparator);
  TableCache tc(dbname, options, storage_options, 10);
  VersionSet versions(dbname, options, storage_options, &tc, &cmp);
  Status status;

  std::vector<ColumnFamilyDescriptor> dummy;
  dummy.push_back(ColumnFamilyDescriptor());
  status = versions.Recover(dummy);
  if (!status.ok()) {
    return status;
  }

  Version* current_version = versions.current();
  int current_levels = current_version->NumberLevels();

  if (current_levels <= new_levels) {
    return Status::OK();
  }

  // Make sure there are file only on one level from
  // (new_levels-1) to (current_levels-1)
  int first_nonempty_level = -1;
  int first_nonempty_level_filenum = 0;
  for (int i = new_levels - 1; i < current_levels; i++) {
    int file_num = current_version->NumLevelFiles(i);
    if (file_num != 0) {
      if (first_nonempty_level < 0) {
        first_nonempty_level = i;
        first_nonempty_level_filenum = file_num;
      } else {
        char msg[255];
        snprintf(msg, sizeof(msg),
                 "Found at least two levels containing files: "
                 "[%d:%d],[%d:%d].\n",
                 first_nonempty_level, first_nonempty_level_filenum, i,
                 file_num);
        return Status::InvalidArgument(msg);
      }
    }
  }

  std::vector<FileMetaData*>* old_files_list = current_version->files_;
  // we need to allocate an array with the old number of levels size to
  // avoid SIGSEGV in WriteSnapshot()
  // however, all levels bigger or equal to new_levels will be empty
  std::vector<FileMetaData*>* new_files_list =
      new std::vector<FileMetaData*>[current_levels];
  for (int i = 0; i < new_levels - 1; i++) {
    new_files_list[i] = old_files_list[i];
  }

  if (first_nonempty_level > 0) {
    new_files_list[new_levels - 1] = old_files_list[first_nonempty_level];
  }

  delete[] current_version->files_;
  current_version->files_ = new_files_list;
  current_version->num_levels_ = new_levels;

  VersionEdit ve;
  port::Mutex dummy_mutex;
  MutexLock l(&dummy_mutex);
  return versions.LogAndApply(&ve, &dummy_mutex, nullptr, true);
}

Status VersionSet::DumpManifest(Options& options, std::string& dscname,
                                bool verbose, bool hex) {
  // Open the specified manifest file.
  unique_ptr<SequentialFile> file;
  Status s = options.env->NewSequentialFile(dscname, &file, storage_options_);
  if (!s.ok()) {
    return s;
  }

  bool have_log_number = false;
  bool have_prev_log_number = false;
  bool have_next_file = false;
  bool have_last_sequence = false;
  uint64_t next_file = 0;
  uint64_t last_sequence = 0;
  uint64_t log_number = 0;
  uint64_t prev_log_number = 0;
  int count = 0;
  // TODO works only for default column family currently
  VersionSet::Builder builder(this, column_family_set_->GetDefault()->current);

  {
    VersionSet::LogReporter reporter;
    reporter.status = &s;
    log::Reader reader(std::move(file), &reporter, true/*checksum*/,
                       0/*initial_offset*/);
    Slice record;
    std::string scratch;
    while (reader.ReadRecord(&record, &scratch) && s.ok()) {
      VersionEdit edit;
      s = edit.DecodeFrom(record);
      if (s.ok()) {
        if (edit.has_comparator_ &&
            edit.comparator_ != icmp_.user_comparator()->Name()) {
          s = Status::InvalidArgument(icmp_.user_comparator()->Name(),
                                      "does not match existing comparator " +
                                      edit.comparator_);
        }
      }

      // Write out each individual edit
      if (verbose) {
        printf("*************************Edit[%d] = %s\n",
                count, edit.DebugString(hex).c_str());
      }
      count++;

      if (s.ok() && edit.column_family_ == 0) {
        builder.Apply(&edit);
      }

      if (edit.has_log_number_) {
        log_number = edit.log_number_;
        have_log_number = true;
      }

      if (edit.has_prev_log_number_) {
        prev_log_number = edit.prev_log_number_;
        have_prev_log_number = true;
      }

      if (edit.has_next_file_number_) {
        next_file = edit.next_file_number_;
        have_next_file = true;
      }

      if (edit.has_last_sequence_) {
        last_sequence = edit.last_sequence_;
        have_last_sequence = true;
      }
    }
  }
  file.reset();

  if (s.ok()) {
    if (!have_next_file) {
      s = Status::Corruption("no meta-nextfile entry in descriptor");
      printf("no meta-nextfile entry in descriptor");
    } else if (!have_log_number) {
      s = Status::Corruption("no meta-lognumber entry in descriptor");
      printf("no meta-lognumber entry in descriptor");
    } else if (!have_last_sequence) {
      printf("no last-sequence-number entry in descriptor");
      s = Status::Corruption("no last-sequence-number entry in descriptor");
    }

    if (!have_prev_log_number) {
      prev_log_number = 0;
    }

    MarkFileNumberUsed(prev_log_number);
    MarkFileNumberUsed(log_number);
  }

  if (s.ok()) {
    Version* v = new Version(this, 0);
    builder.SaveTo(v);

    manifest_file_number_ = next_file;
    next_file_number_ = next_file + 1;
    last_sequence_ = last_sequence;
    log_number_ = log_number;
    prev_log_number_ = prev_log_number;

    printf("manifest_file_number %lu next_file_number %lu last_sequence "
           "%lu log_number %lu  prev_log_number %lu\n",
           (unsigned long)manifest_file_number_,
           (unsigned long)next_file_number_,
           (unsigned long)last_sequence,
           (unsigned long)log_number,
           (unsigned long)prev_log_number);
    printf("%s \n", v->DebugString(hex).c_str());
  }

  return s;
}

void VersionSet::MarkFileNumberUsed(uint64_t number) {
  if (next_file_number_ <= number) {
    next_file_number_ = number + 1;
  }
}

Status VersionSet::WriteSnapshot(log::Writer* log) {
  // TODO: Break up into multiple records to reduce memory usage on recovery?

  for (auto cfd : *column_family_set_) {
    {
      // Store column family info
      VersionEdit edit;
      if (cfd->id != 0) {
        // default column family is always there,
        // no need to explicitly write it
        edit.AddColumnFamily(cfd->name);
        edit.SetColumnFamily(cfd->id);
        std::string record;
        edit.EncodeTo(&record);
        Status s = log->AddRecord(record);
        if (!s.ok()) {
          return s;
        }
      }
    }

    {
      // Save files
      VersionEdit edit;
      edit.SetColumnFamily(cfd->id);

      for (int level = 0; level < NumberLevels(); level++) {
        for (const auto& f : cfd->current->files_[level]) {
          edit.AddFile(level,
                       f->number,
                       f->file_size,
                       f->smallest,
                       f->largest,
                       f->smallest_seqno,
                       f->largest_seqno);
        }
      }
      std::string record;
      edit.EncodeTo(&record);
      Status s = log->AddRecord(record);
      if (!s.ok()) {
        return s;
      }
    }
  }

  // Save metadata
  VersionEdit edit;
  edit.SetComparatorName(icmp_.user_comparator()->Name());

  std::string record;
  edit.EncodeTo(&record);
  return log->AddRecord(record);
}

// Opens the mainfest file and reads all records
// till it finds the record we are looking for.
bool VersionSet::ManifestContains(const std::string& record) const {
  std::string fname = DescriptorFileName(dbname_, manifest_file_number_);
  Log(options_->info_log, "ManifestContains: checking %s\n", fname.c_str());
  unique_ptr<SequentialFile> file;
  Status s = env_->NewSequentialFile(fname, &file, storage_options_);
  if (!s.ok()) {
    Log(options_->info_log, "ManifestContains: %s\n", s.ToString().c_str());
    Log(options_->info_log,
        "ManifestContains: is unable to reopen the manifest file  %s",
        fname.c_str());
    return false;
  }
  log::Reader reader(std::move(file), nullptr, true/*checksum*/, 0);
  Slice r;
  std::string scratch;
  bool result = false;
  while (reader.ReadRecord(&r, &scratch)) {
    if (r == Slice(record)) {
      result = true;
      break;
    }
  }
  Log(options_->info_log, "ManifestContains: result = %d\n", result ? 1 : 0);
  return result;
}


uint64_t VersionSet::ApproximateOffsetOf(Version* v, const InternalKey& ikey) {
  uint64_t result = 0;
  for (int level = 0; level < v->NumberLevels(); level++) {
    const std::vector<FileMetaData*>& files = v->files_[level];
    for (size_t i = 0; i < files.size(); i++) {
      if (icmp_.Compare(files[i]->largest, ikey) <= 0) {
        // Entire file is before "ikey", so just add the file size
        result += files[i]->file_size;
      } else if (icmp_.Compare(files[i]->smallest, ikey) > 0) {
        // Entire file is after "ikey", so ignore
        if (level > 0) {
          // Files other than level 0 are sorted by meta->smallest, so
          // no further files in this level will contain data for
          // "ikey".
          break;
        }
      } else {
        // "ikey" falls in the range for this table.  Add the
        // approximate offset of "ikey" within the table.
        TableReader* table_reader_ptr;
        Iterator* iter = table_cache_->NewIterator(
            ReadOptions(), storage_options_, files[i]->number,
            files[i]->file_size, &table_reader_ptr);
        if (table_reader_ptr != nullptr) {
          result += table_reader_ptr->ApproximateOffsetOf(ikey.Encode());
        }
        delete iter;
      }
    }
  }
  return result;
}

void VersionSet::AddLiveFiles(std::vector<uint64_t>* live_list) {
  // pre-calculate space requirement
  int64_t total_files = 0;
  for (auto cfd : *column_family_set_) {
    for (Version* v = cfd->dummy_versions->next_; v != cfd->dummy_versions;
         v = v->next_) {
      for (int level = 0; level < v->NumberLevels(); level++) {
        total_files += v->files_[level].size();
      }
    }
  }

  // just one time extension to the right size
  live_list->reserve(live_list->size() + total_files);

  for (auto cfd : *column_family_set_) {
    for (Version* v = cfd->dummy_versions->next_; v != cfd->dummy_versions;
         v = v->next_) {
      for (int level = 0; level < v->NumberLevels(); level++) {
        for (const auto& f : v->files_[level]) {
          live_list->push_back(f->number);
        }
      }
    }
  }
}

Compaction* VersionSet::PickCompaction() {
  // TODO this only works for default column family now
  Version* version = column_family_set_->GetDefault()->current;
  return compaction_picker_->PickCompaction(version);
}

Compaction* VersionSet::CompactRange(int input_level, int output_level,
                                     const InternalKey* begin,
                                     const InternalKey* end,
                                     InternalKey** compaction_end) {
  // TODO this only works for default column family now
  Version* version = column_family_set_->GetDefault()->current;
  return compaction_picker_->CompactRange(version, input_level, output_level,
                                          begin, end, compaction_end);
}

Iterator* VersionSet::MakeInputIterator(Compaction* c) {
  ReadOptions options;
  options.verify_checksums = options_->paranoid_checks;
  options.fill_cache = false;

  // Level-0 files have to be merged together.  For other levels,
  // we will make a concatenating iterator per level.
  // TODO(opt): use concatenating iterator for level-0 if there is no overlap
  const int space = (c->level() == 0 ? c->inputs(0)->size() + 1 : 2);
  Iterator** list = new Iterator*[space];
  int num = 0;
  for (int which = 0; which < 2; which++) {
    if (!c->inputs(which)->empty()) {
      if (c->level() + which == 0) {
        for (const auto& file : *c->inputs(which)) {
          list[num++] = table_cache_->NewIterator(
              options, storage_options_compactions_, file->number,
              file->file_size, nullptr, true /* for compaction */);
        }
      } else {
        // Create concatenating iterator for the files from this level
        list[num++] = NewTwoLevelIterator(
            new Version::LevelFileNumIterator(icmp_, c->inputs(which)),
            &GetFileIterator, table_cache_, options, storage_options_,
            true /* for compaction */);
      }
    }
  }
  assert(num <= space);
  Iterator* result = NewMergingIterator(&icmp_, list, num);
  delete[] list;
  return result;
}

double VersionSet::MaxBytesForLevel(int level) {
  return compaction_picker_->MaxBytesForLevel(level);
}

uint64_t VersionSet::MaxFileSizeForLevel(int level) {
  return compaction_picker_->MaxFileSizeForLevel(level);
}

// verify that the files listed in this compaction are present
// in the current version
bool VersionSet::VerifyCompactionFileConsistency(Compaction* c) {
#ifndef NDEBUG
  // TODO this only works for default column family now
  Version* version = column_family_set_->GetDefault()->current;
  if (c->input_version() != version) {
    Log(options_->info_log, "VerifyCompactionFileConsistency version mismatch");
  }

  // verify files in level
  int level = c->level();
  for (int i = 0; i < c->num_input_files(0); i++) {
    uint64_t number = c->input(0,i)->number;

    // look for this file in the current version
    bool found = false;
    for (unsigned int j = 0; j < version->files_[level].size(); j++) {
      FileMetaData* f = version->files_[level][j];
      if (f->number == number) {
        found = true;
        break;
      }
    }
    if (!found) {
      return false; // input files non existant in current version
    }
  }
  // verify level+1 files
  level++;
  for (int i = 0; i < c->num_input_files(1); i++) {
    uint64_t number = c->input(1,i)->number;

    // look for this file in the current version
    bool found = false;
    for (unsigned int j = 0; j < version->files_[level].size(); j++) {
      FileMetaData* f = version->files_[level][j];
      if (f->number == number) {
        found = true;
        break;
      }
    }
    if (!found) {
      return false; // input files non existant in current version
    }
  }
#endif
  return true;     // everything good
}

void VersionSet::ReleaseCompactionFiles(Compaction* c, Status status) {
  compaction_picker_->ReleaseCompactionFiles(c, status);
}

Status VersionSet::GetMetadataForFile(uint64_t number, int* filelevel,
                                      FileMetaData* meta) {
  for (auto cfd : *column_family_set_) {
    Version* version = cfd->current;
    for (int level = 0; level < version->NumberLevels(); level++) {
      for (const auto& file : version->files_[level]) {
        if (file->number == number) {
          *meta = *file;
          *filelevel = level;
          return Status::OK();
        }
      }
    }
  }
  return Status::NotFound("File not present in any level");
}

void VersionSet::GetLiveFilesMetaData(std::vector<LiveFileMetaData>* metadata) {
  for (auto cfd : *column_family_set_) {
    for (int level = 0; level < NumberLevels(); level++) {
      for (const auto& file : cfd->current->files_[level]) {
        LiveFileMetaData filemetadata;
        filemetadata.name = TableFileName("", file->number);
        filemetadata.level = level;
        filemetadata.size = file->file_size;
        filemetadata.smallestkey = file->smallest.user_key().ToString();
        filemetadata.largestkey = file->largest.user_key().ToString();
        filemetadata.smallest_seqno = file->smallest_seqno;
        filemetadata.largest_seqno = file->largest_seqno;
        metadata->push_back(filemetadata);
      }
    }
  }
}

void VersionSet::GetObsoleteFiles(std::vector<FileMetaData*>* files) {
  files->insert(files->end(), obsolete_files_.begin(), obsolete_files_.end());
  obsolete_files_.clear();
}

ColumnFamilyData* VersionSet::CreateColumnFamily(
    const ColumnFamilyOptions& options, VersionEdit* edit) {
  assert(edit->is_column_family_add_);

  Version* dummy_versions = new Version(this);
  auto new_cfd = column_family_set_->CreateColumnFamily(
      edit->column_family_name_, edit->column_family_, dummy_versions, options);

  AppendVersion(new_cfd, new Version(this, current_version_number_++));
  return new_cfd;
}

void VersionSet::DropColumnFamily(VersionEdit* edit) {
  column_family_set_->DropColumnFamily(edit->column_family_);
}

}  // namespace rocksdb<|MERGE_RESOLUTION|>--- conflicted
+++ resolved
@@ -1420,14 +1420,9 @@
   v->next_->prev_ = v;
 }
 
-<<<<<<< HEAD
 Status VersionSet::LogAndApply(ColumnFamilyData* column_family_data,
-                               VersionEdit* edit,
-                               port::Mutex* mu,
-=======
-Status VersionSet::LogAndApply(VersionEdit* edit, port::Mutex* mu,
+                               VersionEdit* edit, port::Mutex* mu,
                                Directory* db_directory,
->>>>>>> 832158e7
                                bool new_descriptor_log) {
   mu->AssertHeld();
 
